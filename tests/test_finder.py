from pkg_resources import parse_version
from pip.backwardcompat import urllib
from pip.req import InstallRequirement
from pip.index import PackageFinder
from pip.exceptions import BestVersionAlreadyInstalled, DistributionNotFound
from tests.path import Path
from tests.test_pip import here
from nose.tools import assert_raises
from mock import Mock, patch
import os

find_links = 'file://' + urllib.quote(str(Path(here).abspath/'packages').replace('\\', '/'))
find_links2 = 'file://' + urllib.quote(str(Path(here).abspath/'packages2').replace('\\', '/'))


def test_no_mpkg():
    """Finder skips zipfiles with "macosx10" in the name."""
    finder = PackageFinder([find_links], [])
    req = InstallRequirement.from_line("pkgwithmpkg")
    found = finder.find_requirement(req, False)

    assert found.url.endswith("pkgwithmpkg-1.0.tar.gz"), found


def test_no_partial_name_match():
    """Finder requires the full project name to match, not just beginning."""
    finder = PackageFinder([find_links], [])
    req = InstallRequirement.from_line("gmpy")
    found = finder.find_requirement(req, False)

    assert found.url.endswith("gmpy-1.15.tar.gz"), found

def test_duplicates_sort_ok():
    """Finder successfully finds one of a set of duplicates in different
    locations"""
    finder = PackageFinder([find_links, find_links2], [])
    req = InstallRequirement.from_line("duplicate")
    found = finder.find_requirement(req, False)

    assert found.url.endswith("duplicate-1.0.tar.gz"), found


def test_finder_detects_latest_find_links():
    """Test PackageFinder detects latest using find-links"""
    req = InstallRequirement.from_line('simple', None)
    finder = PackageFinder([find_links], [])
    link = finder.find_requirement(req, False)
    assert link.url.endswith("simple-3.0.tar.gz")


def test_finder_detects_latest_already_satisfied_find_links():
    """Test PackageFinder detects latest already satisified using find-links"""
    req = InstallRequirement.from_line('simple', None)
    #the latest simple in local pkgs is 3.0
    latest_version = "3.0"
    satisfied_by = Mock(
        location = "/path",
        parsed_version = parse_version(latest_version),
        version = latest_version
        )
    req.satisfied_by = satisfied_by
    finder = PackageFinder([find_links], [])
    assert_raises(BestVersionAlreadyInstalled, finder.find_requirement, req, True)


def test_finder_detects_latest_already_satisfied_pypi_links():
    """Test PackageFinder detects latest already satisified using pypi links"""
    req = InstallRequirement.from_line('initools', None)
    #the latest initools on pypi is 0.3.1
    latest_version = "0.3.1"
    satisfied_by = Mock(
        location = "/path",
        parsed_version = parse_version(latest_version),
        version = latest_version
        )
    req.satisfied_by = satisfied_by
    finder = PackageFinder([], ["http://pypi.python.org/simple"])
    assert_raises(BestVersionAlreadyInstalled, finder.find_requirement, req, True)

<<<<<<< HEAD
@patch('pip.pep425tags.get_supported')
def test_find_wheel(mock_get_supported):
    """
    Test finding wheels.
    """
    find_links_url = 'file://' + os.path.join(here, 'packages')
    find_links = [find_links_url]
    req = InstallRequirement.from_line("simple.dist")
    finder = PackageFinder(find_links, [], use_wheel=True)
    mock_get_supported.return_value = [('py1', 'none', 'any')]
    assert_raises(DistributionNotFound, finder.find_requirement, req, True)
    mock_get_supported.return_value = [('py2', 'none', 'any')]
    found = finder.find_requirement(req, True)
    assert found.url.endswith("simple.dist-0.1-py2.py3-none-any.whl"), found
    mock_get_supported.return_value = [('py3', 'none', 'any')]
    found = finder.find_requirement(req, True)
    assert found.url.endswith("simple.dist-0.1-py2.py3-none-any.whl"), found
=======

def test_finder_priority_file_over_page():
    """Test PackageFinder prefers file links over equivalent page links"""
    req = InstallRequirement.from_line('gmpy==1.15', None)
    finder = PackageFinder([find_links], ["http://pypi.python.org/simple"])
    link = finder.find_requirement(req, False)
    assert link.url.startswith("file://")


def test_finder_priority_page_over_deplink():
    """Test PackageFinder prefers page links over equivalent dependency links"""
    req = InstallRequirement.from_line('gmpy==1.15', None)
    finder = PackageFinder([], ["http://pypi.python.org/simple"])
    finder.add_dependency_links(['http://c.pypi.python.org/simple/gmpy/'])
    link = finder.find_requirement(req, False)
    assert link.url.startswith("http://pypi")


def test_finder_priority_nonegg_over_eggfragments():
    """Test PackageFinder prefers non-egg links over "#egg=" links"""
    req = InstallRequirement.from_line('bar==1.0', None)
    links = ['http://foo/bar.py#egg=bar-1.0', 'http://foo/bar-1.0.tar.gz']

    finder = PackageFinder(links, [])
    link = finder.find_requirement(req, False)
    assert link.url.endswith('tar.gz')

    links.reverse()
    finder = PackageFinder(links, [])
    link = finder.find_requirement(req, False)
    assert link.url.endswith('tar.gz')


>>>>>>> 32f0be7a
<|MERGE_RESOLUTION|>--- conflicted
+++ resolved
@@ -77,7 +77,6 @@
     finder = PackageFinder([], ["http://pypi.python.org/simple"])
     assert_raises(BestVersionAlreadyInstalled, finder.find_requirement, req, True)
 
-<<<<<<< HEAD
 @patch('pip.pep425tags.get_supported')
 def test_find_wheel(mock_get_supported):
     """
@@ -95,7 +94,6 @@
     mock_get_supported.return_value = [('py3', 'none', 'any')]
     found = finder.find_requirement(req, True)
     assert found.url.endswith("simple.dist-0.1-py2.py3-none-any.whl"), found
-=======
 
 def test_finder_priority_file_over_page():
     """Test PackageFinder prefers file links over equivalent page links"""
@@ -128,5 +126,3 @@
     link = finder.find_requirement(req, False)
     assert link.url.endswith('tar.gz')
 
-
->>>>>>> 32f0be7a
